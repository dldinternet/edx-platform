import json
import logging
from collections import defaultdict

from django.http import HttpResponse, HttpResponseBadRequest, HttpResponseForbidden
from django.contrib.auth.decorators import login_required
from django.core.exceptions import PermissionDenied
from django_future.csrf import ensure_csrf_cookie
from django.conf import settings

from mitxmako.shortcuts import render_to_response

from xmodule.modulestore import Location
from xmodule.modulestore.django import modulestore
from xmodule.util.date_utils import get_default_time_display

from xblock.core import Scope
from util.json_request import expect_json

from contentstore.module_info_model import get_module_info, set_module_info
from contentstore.utils import get_modulestore, get_lms_link_for_item, \
    compute_unit_state, UnitState, get_course_for_item

from models.settings.course_grading import CourseGradingModel

from .requests import get_request_method, _xmodule_recurse
from .access import has_access
from xmodule.x_module import XModuleDescriptor

__all__ = ['OPEN_ENDED_COMPONENT_TYPES',
           'ADVANCED_COMPONENT_POLICY_KEY',
           'edit_subsection',
           'edit_unit',
           'assignment_type_update',
           'create_draft',
           'publish_draft',
           'unpublish_unit',
           'module_info']

log = logging.getLogger(__name__)

# NOTE: edit_unit assumes this list is disjoint from ADVANCED_COMPONENT_TYPES
COMPONENT_TYPES = ['customtag', 'discussion', 'html', 'problem', 'video']

OPEN_ENDED_COMPONENT_TYPES = ["combinedopenended", "peergrading"]
NOTE_COMPONENT_TYPES = ['notes']
ADVANCED_COMPONENT_TYPES = ['annotatable', 'word_cloud', 'videoalpha'] + OPEN_ENDED_COMPONENT_TYPES + NOTE_COMPONENT_TYPES
ADVANCED_COMPONENT_CATEGORY = 'advanced'
ADVANCED_COMPONENT_POLICY_KEY = 'advanced_modules'


@login_required
def edit_subsection(request, location):
    # check that we have permissions to edit this item
    course = get_course_for_item(location)
    if not has_access(request.user, course.location):
        raise PermissionDenied()

    item = modulestore().get_item(location, depth=1)

    lms_link = get_lms_link_for_item(location, course_id=course.location.course_id)
    preview_link = get_lms_link_for_item(location, course_id=course.location.course_id, preview=True)

    # make sure that location references a 'sequential', otherwise return BadRequest
    if item.location.category != 'sequential':
        return HttpResponseBadRequest()

    parent_locs = modulestore().get_parent_locations(location, None)

    # we're for now assuming a single parent
    if len(parent_locs) != 1:
        logging.error('Multiple (or none) parents have been found for {0}'.format(location))

    # this should blow up if we don't find any parents, which would be erroneous
    parent = modulestore().get_item(parent_locs[0])

    # remove all metadata from the generic dictionary that is presented in a more normalized UI

    policy_metadata = dict(
        (field.name, field.read_from(item))
        for field
        in item.fields
        if field.name not in ['display_name', 'start', 'due', 'format'] and field.scope == Scope.settings
    )

    can_view_live = False
    subsection_units = item.get_children()
    for unit in subsection_units:
        state = compute_unit_state(unit)
        if state == UnitState.public or state == UnitState.draft:
            can_view_live = True
            break

    return render_to_response('edit_subsection.html',
                              {'subsection': item,
                               'context_course': course,
                               'new_unit_category': 'vertical',
                               'lms_link': lms_link,
                               'preview_link': preview_link,
                               'course_graders': json.dumps(CourseGradingModel.fetch(course.location).graders),
                               'parent_location': course.location,
                               'parent_item': parent,
                               'policy_metadata': policy_metadata,
                               'subsection_units': subsection_units,
                               'can_view_live': can_view_live
                               })


@login_required
def edit_unit(request, location):
    """
    Display an editing page for the specified module.

    Expects a GET request with the parameter 'id'.

    id: A Location URL
    """
    course = get_course_for_item(location)
    if not has_access(request.user, course.location):
        raise PermissionDenied()

    item = modulestore().get_item(location, depth=1)
    lms_link = get_lms_link_for_item(item.location, course_id=course.location.course_id)

    component_templates = defaultdict(list)
    for category in COMPONENT_TYPES:
        component_class = XModuleDescriptor.load_class(category)
        # add the default template
        has_markdown = hasattr(component_class, 'markdown') and component_class.markdown is not None
        component_templates[category].append((
            component_class.display_name.default or 'Blank',
            category,
            has_markdown,
            True,
            None  # no boilerplate for overrides
        ))
        # add boilerplates
        for template in component_class.templates():
            component_templates[category].append((
                template['metadata'].get('display_name'),
                category,
                template['metadata'].get('markdown') is not None,
                False,
                template.get('template_id')
            ))

    # Check if there are any advanced modules specified in the course policy. These modules
    # should be specified as a list of strings, where the strings are the names of the modules
    # in ADVANCED_COMPONENT_TYPES that should be enabled for the course.
    course_advanced_keys = course.advanced_modules

    # Set component types according to course policy file
    if isinstance(course_advanced_keys, list):
        for category in course_advanced_keys:
            if category in ADVANCED_COMPONENT_TYPES:
                # Do I need to allow for boilerplates or just defaults on the class? i.e., can an advanced
                # have more than one entry in the menu? one for default and others for prefilled boilerplates?
                component_class = XModuleDescriptor.load_class(category)

                component_templates['advanced'].append((
                    component_class.display_name.default or category,
                    category,
                    hasattr(component_class, 'markdown') and component_class.markdown is not None,
                    False,
                    None  # don't override default data
                    ))
    else:
        log.error("Improper format for course advanced keys! {0}".format(course_advanced_keys))

<<<<<<< HEAD
=======
    templates = modulestore().get_items(Location('i4x', 'edx', 'templates'))
    for template in templates:
        category = template.location.category

        if category in course_advanced_keys:
            category = ADVANCED_COMPONENT_CATEGORY

        if category in component_types:
            # This is a hack to create categories for different xmodules
            component_templates[category].append((
                template.display_name_with_default,
                template.location.url(),
                hasattr(template, 'markdown') and template.markdown is not None
            ))

>>>>>>> 3fe830a8
    components = [
        component.location.url()
        for component
        in item.get_children()
    ]

    # TODO (cpennington): If we share units between courses,
    # this will need to change to check permissions correctly so as
    # to pick the correct parent subsection

    containing_subsection_locs = modulestore().get_parent_locations(location, None)
    containing_subsection = modulestore().get_item(containing_subsection_locs[0])

    containing_section_locs = modulestore().get_parent_locations(containing_subsection.location, None)
    containing_section = modulestore().get_item(containing_section_locs[0])

    # cdodge hack. We're having trouble previewing drafts via jump_to redirect
    # so let's generate the link url here

    # need to figure out where this item is in the list of children as the preview will need this
    index = 1
    for child in containing_subsection.get_children():
        if child.location == item.location:
            break
        index = index + 1

    preview_lms_base = settings.MITX_FEATURES.get('PREVIEW_LMS_BASE')

    preview_lms_link = '//{preview_lms_base}/courses/{org}/{course}/{course_name}/courseware/{section}/{subsection}/{index}'.format(
        preview_lms_base=preview_lms_base,
        lms_base=settings.LMS_BASE,
        org=course.location.org,
        course=course.location.course,
        course_name=course.location.name,
        section=containing_section.location.name,
        subsection=containing_subsection.location.name,
        index=index)

    unit_state = compute_unit_state(item)

    return render_to_response('unit.html', {
        'context_course': course,
        'active_tab': 'courseware',
        'unit': item,
        'unit_location': location,
        'components': components,
        'component_templates': component_templates,
        'draft_preview_link': preview_lms_link,
        'published_preview_link': lms_link,
        'subsection': containing_subsection,
        'release_date': get_default_time_display(containing_subsection.lms.start) if containing_subsection.lms.start is not None else None,
        'section': containing_section,
        'new_unit_category': 'vertical',
        'unit_state': unit_state,
        'published_date': get_default_time_display(item.cms.published_date) if item.cms.published_date is not None else None
    })


@expect_json
@login_required
@ensure_csrf_cookie
def assignment_type_update(request, org, course, category, name):
    '''
    CRUD operations on assignment types for sections and subsections and anything else gradable.
    '''
    location = Location(['i4x', org, course, category, name])
    if not has_access(request.user, location):
        raise HttpResponseForbidden()

    if request.method == 'GET':
        return HttpResponse(json.dumps(CourseGradingModel.get_section_grader_type(location)),
                            mimetype="application/json")
    elif request.method == 'POST':  # post or put, doesn't matter.
        return HttpResponse(json.dumps(CourseGradingModel.update_section_grader_type(location, request.POST)),
                            mimetype="application/json")


@login_required
@expect_json
def create_draft(request):
    location = request.POST['id']

    # check permissions for this user within this course
    if not has_access(request.user, location):
        raise PermissionDenied()

    # This clones the existing item location to a draft location (the draft is implicit,
    # because modulestore is a Draft modulestore)
    modulestore().convert_to_draft(location)

    return HttpResponse()


@login_required
@expect_json
def publish_draft(request):
    location = request.POST['id']

    # check permissions for this user within this course
    if not has_access(request.user, location):
        raise PermissionDenied()

    item = modulestore().get_item(location)
    _xmodule_recurse(item, lambda i: modulestore().publish(i.location, request.user.id))

    return HttpResponse()


@login_required
@expect_json
def unpublish_unit(request):
    location = request.POST['id']

    # check permissions for this user within this course
    if not has_access(request.user, location):
        raise PermissionDenied()

    item = modulestore().get_item(location)
    _xmodule_recurse(item, lambda i: modulestore().unpublish(i.location))

    return HttpResponse()


@expect_json
@login_required
@ensure_csrf_cookie
def module_info(request, module_location):
    location = Location(module_location)

    # check that logged in user has permissions to this item
    if not has_access(request.user, location):
        raise PermissionDenied()

    real_method = get_request_method(request)

    rewrite_static_links = request.GET.get('rewrite_url_links', 'True') in ['True', 'true']
    logging.debug('rewrite_static_links = {0} {1}'.format(request.GET.get('rewrite_url_links', 'False'), rewrite_static_links))

    # check that logged in user has permissions to this item
    if not has_access(request.user, location):
        raise PermissionDenied()

    if real_method == 'GET':
        return HttpResponse(json.dumps(get_module_info(get_modulestore(location), location, rewrite_static_links=rewrite_static_links)), mimetype="application/json")
    elif real_method == 'POST' or real_method == 'PUT':
        return HttpResponse(json.dumps(set_module_info(get_modulestore(location), location, request.POST)), mimetype="application/json")
    else:
        return HttpResponseBadRequest()<|MERGE_RESOLUTION|>--- conflicted
+++ resolved
@@ -167,24 +167,6 @@
     else:
         log.error("Improper format for course advanced keys! {0}".format(course_advanced_keys))
 
-<<<<<<< HEAD
-=======
-    templates = modulestore().get_items(Location('i4x', 'edx', 'templates'))
-    for template in templates:
-        category = template.location.category
-
-        if category in course_advanced_keys:
-            category = ADVANCED_COMPONENT_CATEGORY
-
-        if category in component_types:
-            # This is a hack to create categories for different xmodules
-            component_templates[category].append((
-                template.display_name_with_default,
-                template.location.url(),
-                hasattr(template, 'markdown') and template.markdown is not None
-            ))
-
->>>>>>> 3fe830a8
     components = [
         component.location.url()
         for component
