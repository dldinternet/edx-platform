#pylint: disable=C0111
#pylint: disable=W0621

from lettuce import world, step
from common import *
from nose.tools import assert_equal

############### ACTIONS ####################


@step('I click the new section link$')
def i_click_new_section_link(step):
    link_css = 'a.new-courseware-section-button'
    world.css_click(link_css)


@step('I enter the section name and click save$')
def i_save_section_name(step):
    save_section_name('My Section')


@step('I enter a section name with a quote and click save$')
def i_save_section_name_with_quote(step):
    save_section_name('Section with "Quote"')


@step('I have added a new section$')
def i_have_added_new_section(step):
    add_section()


@step('I click the Edit link for the release date$')
def i_click_the_edit_link_for_the_release_date(step):
    button_css = 'div.section-published-date a.edit-button'
    world.css_click(button_css)


@step('I save a new section release date$')
def i_save_a_new_section_release_date(step):
<<<<<<< HEAD
    set_date_and_time('input.start-date.date.hasDatepicker', '12/25/2013',
        'input.start-time.time.ui-timepicker-input', '12:00am')
=======
    date_css = 'input.start-date.date.hasDatepicker'
    time_css = 'input.start-time.time.ui-timepicker-input'
    world.css_fill(date_css, '12/25/2013')
    # hit TAB to get to the time field
    e = world.css_find(date_css).first
    e._element.send_keys(Keys.TAB)
    world.css_fill(time_css, '12:00am')
    e = world.css_find(time_css).first
    e._element.send_keys(Keys.TAB)
    time.sleep(float(1))
>>>>>>> 210101dc
    world.browser.click_link_by_text('Save')


############ ASSERTIONS ###################


@step('I see my section on the Courseware page$')
def i_see_my_section_on_the_courseware_page(step):
    see_my_section_on_the_courseware_page('My Section')


@step('I see my section name with a quote on the Courseware page$')
def i_see_my_section_name_with_quote_on_the_courseware_page(step):
    see_my_section_on_the_courseware_page('Section with "Quote"')


@step('I click to edit the section name$')
def i_click_to_edit_section_name(step):
    world.css_click('span.section-name-span')


@step('I see the complete section name with a quote in the editor$')
def i_see_complete_section_name_with_quote_in_editor(step):
    css = '.edit-section-name'
    assert world.is_css_present(css)
    assert_equal(world.browser.find_by_css(css).value, 'Section with "Quote"')


@step('the section does not exist$')
def section_does_not_exist(step):
    css = 'span.section-name-span'
    assert world.browser.is_element_not_present_by_css(css)


@step('I see a release date for my section$')
def i_see_a_release_date_for_my_section(step):
    import re

    css = 'span.published-status'
    assert world.is_css_present(css)
    status_text = world.browser.find_by_css(css).text

    # e.g. 11/06/2012 at 16:25
    msg = 'Will Release:'
    date_regex = '[01][0-9]\/[0-3][0-9]\/[12][0-9][0-9][0-9]'
    time_regex = '[0-2][0-9]:[0-5][0-9]'
    match_string = '%s %s at %s' % (msg, date_regex, time_regex)
    assert re.match(match_string, status_text)


@step('I see a link to create a new subsection$')
def i_see_a_link_to_create_a_new_subsection(step):
    css = 'a.new-subsection-item'
    assert world.is_css_present(css)


@step('the section release date picker is not visible$')
def the_section_release_date_picker_not_visible(step):
    css = 'div.edit-subsection-publish-settings'
    assert not world.css_visible(css)


@step('the section release date is updated$')
def the_section_release_date_is_updated(step):
    css = 'span.published-status'
    status_text = world.css_text(css)
    assert_equal(status_text, 'Will Release: 12/25/2013 at 12:00am')


############ HELPER METHODS ###################

def save_section_name(name):
    name_css = '.new-section-name'
    save_css = '.new-section-name-save'
    world.css_fill(name_css, name)
    world.css_click(save_css)


def see_my_section_on_the_courseware_page(name):
    section_css = 'span.section-name-span'
    assert world.css_has_text(section_css, name)<|MERGE_RESOLUTION|>--- conflicted
+++ resolved
@@ -37,21 +37,8 @@
 
 @step('I save a new section release date$')
 def i_save_a_new_section_release_date(step):
-<<<<<<< HEAD
     set_date_and_time('input.start-date.date.hasDatepicker', '12/25/2013',
         'input.start-time.time.ui-timepicker-input', '12:00am')
-=======
-    date_css = 'input.start-date.date.hasDatepicker'
-    time_css = 'input.start-time.time.ui-timepicker-input'
-    world.css_fill(date_css, '12/25/2013')
-    # hit TAB to get to the time field
-    e = world.css_find(date_css).first
-    e._element.send_keys(Keys.TAB)
-    world.css_fill(time_css, '12:00am')
-    e = world.css_find(time_css).first
-    e._element.send_keys(Keys.TAB)
-    time.sleep(float(1))
->>>>>>> 210101dc
     world.browser.click_link_by_text('Save')
 
 
