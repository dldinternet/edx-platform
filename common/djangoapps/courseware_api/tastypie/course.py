--- conflicted
+++ resolved
@@ -6,16 +6,11 @@
 from xmodule.modulestore.django import modulestore
 from xmodule.course_module import CourseDescriptor
 
-from xblock.core import Scope
-
-<<<<<<< HEAD
-=======
-from student.models import CourseEnrollment
+from .utils import get_xblock_summary
 
 # Only return a subset of the data
 METADATA_WHITELIST = ['display_name']
 
->>>>>>> 75912d74
 
 class CourseObject(object):
     def __init__(self):
@@ -26,7 +21,6 @@
 class CourseResource(Resource):
     id = fields.CharField(attribute='id')
     blocks = fields.DictField(attribute='blocks')
-
 
     class Meta:
         resource_name = 'course'
@@ -54,26 +48,8 @@
         def add_xblock_summary(module, result):
             # TODO: check that the user has access, ideally without
             # thousands of queries to the DB.
-            metadata = {}
-            for field in module.fields + module.lms.fields:
-                if field.name not in METADATA_WHITELIST:
-                    continue
-                # Only save metadata that wasn't inherited
-                if field.scope != Scope.settings:
-                    continue
+            summary = get_xblock_summary(module, METADATA_WHITELIST)
 
-                try:
-                    metadata[field.name] = module._model_data[field.name]
-                except KeyError:
-                    # Ignore any missing keys in _model_data
-                    pass
-
-            summary = {
-                'category': module.location.category,
-                'metadata': metadata,
-                'children': getattr(module, 'children', []),
-                'definition': module.location.url()
-            }
             result.blocks[module.location.url()] = summary
             for child in module.get_children():
                 add_xblock_summary(child, result)
