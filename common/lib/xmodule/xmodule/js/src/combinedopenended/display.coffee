class @Rubric
  constructor: () ->

  @initialize: (location) ->
    $('.rubric').data("location", location) 
    $('input[class="score-selection"]').change @tracking_callback
    # set up the hotkeys
    $(window).unbind('keydown', @keypress_callback)
    $(window).keydown @keypress_callback
    # display the 'current' carat
    @categories = $('.rubric-category')
    @category = $(@categories.first())
    @category.prepend('> ')
    @category_index = 0
    
    
  @keypress_callback: (event) =>
    # don't try to do this when user is typing in a text input
    if $(event.target).is('input, textarea')
      return
    # for when we select via top row
    if event.which >= 48 and event.which <= 57
      selected = event.which - 48
    # for when we select via numpad
    else if event.which >= 96 and event.which <= 105
      selected = event.which - 96
    # we don't want to do anything since we haven't pressed a number
    else
      return

    # if we actually have a current category (not past the end)
    if(@category_index <= @categories.length)
      # find the valid selections for this category
      inputs = $("input[name='score-selection-#{@category_index}']")
      max_score = inputs.length - 1

      if selected > max_score or selected < 0
        return
      inputs.filter("input[value=#{selected}]").click()

      # move to the next category
      old_category_text = @category.html().substring(5)
      @category.html(old_category_text)
      @category_index++
      @category = $(@categories[@category_index])
      @category.prepend('> ')
    
  @tracking_callback: (event) ->
    target_selection = $(event.target).val()
    # chop off the beginning of the name so that we can get the number of the category
    category = $(event.target).data("category")
    location = $('.rubric').data('location')
    # probably want the original problem location as well

    data = {location: location, selection: target_selection, category: category}
    Logger.log 'rubric_select', data


  # finds the scores for each rubric category
  @get_score_list: () =>
    # find the number of categories:
    num_categories = $('.rubric-category').length

    score_lst = []
    # get the score for each one
    for i in [0..(num_categories-1)]
      score = $("input[name='score-selection-#{i}']:checked").val()
      score_lst.push(score)

    return score_lst

  @get_total_score: () ->
    score_lst = @get_score_list()
    tot = 0
    for score in score_lst
      tot += parseInt(score)
    return tot

  @check_complete: () ->
     # check to see whether or not any categories have not been scored
    num_categories = $('.rubric-category').length
    for i in [0..(num_categories-1)]
      score = $("input[name='score-selection-#{i}']:checked").val()
      if score == undefined
        return false
    return true

class @CombinedOpenEnded
  constructor: (element) ->
    @element=element
    @reinitialize(element)
    $(window).keydown @keydown_handler
    $(window).keyup @keyup_handler

  
  reinitialize: (element) ->
    @wrapper=$(element).find('section.xmodule_CombinedOpenEndedModule')
    @el = $(element).find('section.combined-open-ended')
    @combined_open_ended=$(element).find('section.combined-open-ended')
    @id = @el.data('id')
    @ajax_url = @el.data('ajax-url')
    @state = @el.data('state')
    @task_count = @el.data('task-count')
    @task_number = @el.data('task-number')
    @accept_file_upload = @el.data('accept-file-upload')
    @location = @el.data('location')
    # set up handlers for click tracking
    Rubric.initialize(@location)
    @is_ctrl = false

    @allow_reset = @el.data('allow_reset')
    @reset_button = @$('.reset-button')
    @reset_button.click @reset
    @next_problem_button = @$('.next-step-button')
    @next_problem_button.click @next_problem
    @status_container = @$('.status-elements')

    @show_results_button=@$('.show-results-button')
    @show_results_button.click @show_results

    @question_header = @$('.question-header')
    @question_header.click @collapse_question

    # valid states: 'initial', 'assessing', 'post_assessment', 'done'
    Collapsible.setCollapsibles(@el)
    @submit_evaluation_button = $('.submit-evaluation-button')
    @submit_evaluation_button.click @message_post

    @results_container = $('.result-container')
    @combined_rubric_container = $('.combined-rubric-container')

    @legend_container= $('.legend-container')
    @show_legend_current()

    # Where to put the rubric once we load it
    @el = $(element).find('section.open-ended-child')
    @errors_area = @$('.error')
    @answer_area = @$('textarea.answer')
    @prompt_container = @$('.prompt')
    @rubric_wrapper = @$('.rubric-wrapper')
    @hint_wrapper = @$('.hint-wrapper')
    @message_wrapper = @$('.message-wrapper')
    @submit_button = @$('.submit-button')
    @child_state = @el.data('state')
    @child_type = @el.data('child-type')
    if @child_type=="openended"
      @skip_button = @$('.skip-button')
      @skip_button.click @skip_post_assessment

    @file_upload_area = @$('.file-upload')
    @can_upload_files = false
    @open_ended_child= @$('.open-ended-child')

    @out_of_sync_message = 'The problem state got out of sync.  Try reloading the page.'
    
    @get_last_response(@answer_area)

#   force show the prompt
    @prompt_show()

#    if @task_number>1
#      @prompt_hide()
#    else if @task_number==1 and @child_state!='initial'
#      @prompt_hide()

    @find_assessment_elements()
    @find_hint_elements()

    @rebind()

    if @task_number>1
      @show_combined_rubric_current()
      @show_results_current()

  # locally scoped jquery.
  $: (selector) ->
    $(selector, @el)

  show_results_current: () =>
    data = {'task_number' : @task_number-1}
    $.postWithPrefix "#{@ajax_url}/get_results", data, (response) =>
      if response.success
        @results_container.after(response.html).remove()
        @results_container = $('div.result-container')
        @submit_evaluation_button = $('.submit-evaluation-button')
        @submit_evaluation_button.click @message_post
        Collapsible.setCollapsibles(@results_container)
        # make sure we still have click tracking
        $('.evaluation-response a').click @log_feedback_click
        $('input[name="evaluation-score"]').change @log_feedback_selection

  show_results: (event) =>
    status_item = $(event.target).parent()
    status_number = status_item.data('status-number')
    data = {'task_number' : status_number}
    $.postWithPrefix "#{@ajax_url}/get_results", data, (response) =>
      if response.success
        @results_container.after(response.html).remove()
        @results_container = $('div.result-container')
        @submit_evaluation_button = $('.submit-evaluation-button')
        @submit_evaluation_button.click @message_post
        Collapsible.setCollapsibles(@results_container)
      else
        @gentle_alert response.error

  show_combined_rubric_current: () =>
    data = {}
    $.postWithPrefix "#{@ajax_url}/get_combined_rubric", data, (response) =>
      if response.success
        @combined_rubric_container.after(response.html).remove()
        @combined_rubric_container= $('div.combined_rubric_container')

  show_status_current: () =>
    data = {}
    $.postWithPrefix "#{@ajax_url}/get_status", data, (response) =>
      if response.success
        @status_container.after(response.html).remove()
        @status_container= $('.status-elements')

  show_legend_current: () =>
    data = {}
    $.postWithPrefix "#{@ajax_url}/get_legend", data, (response) =>
      if response.success
        @legend_container.after(response.html).remove()
        @legend_container= $('.legend-container')

  get_last_response: (@answer_area) =>
<<<<<<< HEAD
    data = {}
    $.postWithPrefix "#{@ajax_url}/get_last_response", data, (response) =>
      if response.success
        @answer_area.html(response.response)
=======
    @submit_button.hide()
    @answer_area.attr("disabled", true)
    @gentle_alert "Checking for a previous response..."
    data = {}
    $.postWithPrefix "#{@ajax_url}/get_last_response", data, (response) =>
      if response.success && response.response != ""
        @answer_area.html(response.response)
        @gentle_alert "Thank you for submitting!"
      else
        @submit_button.show()
        @answer_area.attr("disabled", false)
        @el.find('.open-ended-alert').animate(opacity: 0, 700)
>>>>>>> bcf9d14b

  message_post: (event)=>
    external_grader_message=$(event.target).parent().parent().parent()
    evaluation_scoring = $(event.target).parent()

    fd = new FormData()
    feedback = evaluation_scoring.find('textarea.feedback-on-feedback')[0].value
    submission_id = external_grader_message.find('input.submission_id')[0].value
    grader_id = external_grader_message.find('input.grader_id')[0].value
    score = evaluation_scoring.find("input:radio[name='evaluation-score']:checked").val()

    fd.append('feedback', feedback)
    fd.append('submission_id', submission_id)
    fd.append('grader_id', grader_id)
    if(!score)
      @gentle_alert "You need to pick a rating before you can submit."
      return
    else
      fd.append('score', score)

    settings =
      type: "POST"
      data: fd
      processData: false
      contentType: false
      success: (response) =>
        @gentle_alert response.msg
        $('section.evaluation').slideToggle()
        @message_wrapper.html(response.message_html)


    $.ajaxWithPrefix("#{@ajax_url}/save_post_assessment", settings)


  rebind: () =>
    # rebind to the appropriate function for the current state
    @submit_button.unbind('click')
    @submit_button.show()
    @reset_button.hide()
    @next_problem_button.hide()
    @hide_file_upload()
    @hint_area.attr('disabled', false)
    if @task_number>1 or @child_state!='initial'
      @show_status_current()

    if @task_number==1 and @child_state=='assessing'
      @prompt_hide()
      
    if @child_state == 'done'
      @rubric_wrapper.hide()
    if @child_type=="openended"
      @skip_button.hide()
    if @allow_reset=="True"
      @show_results_current
      @reset_button.show()
      @submit_button.hide()
      @answer_area.attr("disabled", true)
      @replace_text_inputs()
      @hint_area.attr('disabled', true)
    else if @child_state == 'initial'
      @answer_area.attr("disabled", false)
      @submit_button.prop('value', 'Submit')
      @submit_button.click @save_answer
      @setup_file_upload()
      @get_last_response(@answer_area)
    else if @child_state == 'assessing'
      @answer_area.attr("disabled", true)
      @replace_text_inputs()
      @hide_file_upload()
      @submit_button.prop('value', 'Submit assessment')
      @submit_button.click @save_assessment
      if @child_type == "openended"
        @submit_button.hide()
        @queueing()
        if @task_number==1 and @task_count==1
          @grader_status = $('.grader-status')
          @grader_status.html("<p>Response submitted for scoring.</p>")
    else if @child_state == 'post_assessment'
      if @child_type=="openended"
        @skip_button.show()
        @skip_post_assessment()
      @answer_area.attr("disabled", true)
      @replace_text_inputs()
      @submit_button.prop('value', 'Submit post-assessment')
      if @child_type=="selfassessment"
         @submit_button.click @save_hint
      else
        @submit_button.click @message_post
    else if @child_state == 'done'
      @rubric_wrapper.hide()
      @answer_area.attr("disabled", true)
      @replace_text_inputs()
      @hint_area.attr('disabled', true)
      @submit_button.hide()
      if @child_type=="openended"
        @skip_button.hide()
      if @task_number<@task_count
        @next_problem()
      else
        if @task_number==1 and @task_count==1
          @show_combined_rubric_current()
        @show_results_current()
        @reset_button.show()


  find_assessment_elements: ->
    @assessment = @$('input[name="grade-selection"]')

  find_hint_elements: ->
    @hint_area = @$('textarea.post_assessment')

  save_answer: (event) =>
    event.preventDefault()
    max_filesize = 2*1000*1000 #2MB
    pre_can_upload_files = @can_upload_files
    if @child_state == 'initial'
      files = ""
      if @can_upload_files == true
        files = $('.file-upload-box')[0].files[0]
        if files != undefined
          if files.size > max_filesize
            @can_upload_files = false
            files = ""
        else
          @can_upload_files = false

      fd = new FormData()
      fd.append('student_answer', @answer_area.val())
      fd.append('student_file', files)
      fd.append('can_upload_files', @can_upload_files)

      settings =
        type: "POST"
        data: fd
        processData: false
        contentType: false
        success: (response) =>
          if response.success
            @rubric_wrapper.html(response.rubric_html)
            @rubric_wrapper.show()
            Rubric.initialize(@location)
            @answer_area.html(response.student_response)
            @child_state = 'assessing'
            @find_assessment_elements()
            @rebind()
          else
            @can_upload_files = pre_can_upload_files
            @gentle_alert response.error

      $.ajaxWithPrefix("#{@ajax_url}/save_answer",settings)

    else
      @errors_area.html(@out_of_sync_message)

  keydown_handler: (event) =>
    #Previously, responses were submitted when hitting enter.  Add in a modifier that ensures that ctrl+enter is needed.
    if event.which == 17 && @is_ctrl==false
      @is_ctrl=true
    else if @is_ctrl==true && event.which == 13 && @child_state == 'assessing' && Rubric.check_complete()
      @save_assessment(event)

  keyup_handler: (event) =>
    #Handle keyup event when ctrl key is released
    if event.which == 17 && @is_ctrl==true
      @is_ctrl=false

  save_assessment: (event) =>
    event.preventDefault()
    if @child_state == 'assessing' && Rubric.check_complete()
      checked_assessment = Rubric.get_total_score()
      score_list = Rubric.get_score_list()
      data = {'assessment' : checked_assessment, 'score_list' : score_list}
      $.postWithPrefix "#{@ajax_url}/save_assessment", data, (response) =>
        if response.success
          @child_state = response.state

          if @child_state == 'post_assessment'
            @hint_wrapper.html(response.hint_html)
            @find_hint_elements()
          else if @child_state == 'done'
            @rubric_wrapper.hide()

          @rebind()
        else
          @errors_area.html(response.error)
    else
      @errors_area.html(@out_of_sync_message)

  save_hint:  (event) =>
    event.preventDefault()
    if @child_state == 'post_assessment'
      data = {'hint' : @hint_area.val()}

      $.postWithPrefix "#{@ajax_url}/save_post_assessment", data, (response) =>
        if response.success
          @message_wrapper.html(response.message_html)
          @child_state = 'done'
          @rebind()
        else
          @errors_area.html(response.error)
    else
      @errors_area.html(@out_of_sync_message)

  skip_post_assessment: =>
    if @child_state == 'post_assessment'

      $.postWithPrefix "#{@ajax_url}/skip_post_assessment", {}, (response) =>
        if response.success
          @child_state = 'done'
          @rebind()
        else
          @errors_area.html(response.error)
    else
      @errors_area.html(@out_of_sync_message)

  reset: (event) =>
    event.preventDefault()
    if @child_state == 'done' or @allow_reset=="True"
      $.postWithPrefix "#{@ajax_url}/reset", {}, (response) =>
        if response.success
          @answer_area.val('')
          @rubric_wrapper.html('')
          @hint_wrapper.html('')
          @message_wrapper.html('')
          @child_state = 'initial'
          @combined_open_ended.after(response.html).remove()
          @allow_reset="False"
          @reinitialize(@element)
          @rebind()
          @reset_button.hide()
        else
          @errors_area.html(response.error)
    else
      @errors_area.html(@out_of_sync_message)

  next_problem: =>
    if @child_state == 'done'
      $.postWithPrefix "#{@ajax_url}/next_problem", {}, (response) =>
        if response.success
          @answer_area.val('')
          @rubric_wrapper.html('')
          @hint_wrapper.html('')
          @message_wrapper.html('')
          @child_state = 'initial'
          @combined_open_ended.after(response.html).remove()
          @reinitialize(@element)
          @rebind()
          @next_problem_button.hide()
          if !response.allow_reset
            @gentle_alert "Moved to next step."
          else
            @gentle_alert "Your score did not meet the criteria to move to the next step."
            @show_results_current()
        else
          @errors_area.html(response.error)
    else
      @errors_area.html(@out_of_sync_message)

  gentle_alert: (msg) =>
    if @el.find('.open-ended-alert').length
      @el.find('.open-ended-alert').remove()
    alert_elem = "<div class='open-ended-alert'>" + msg + "</div>"
    @el.find('.open-ended-action').after(alert_elem)
    @el.find('.open-ended-alert').css(opacity: 0).animate(opacity: 1, 700)

  queueing: =>
    if @child_state=="assessing" and @child_type=="openended"
      if window.queuePollerID # Only one poller 'thread' per Problem
        window.clearTimeout(window.queuePollerID)
      window.queuePollerID = window.setTimeout(@poll, 10000)

  poll: =>
    $.postWithPrefix "#{@ajax_url}/check_for_score", (response) =>
      if response.state == "done" or response.state=="post_assessment"
        delete window.queuePollerID
        @reload()
      else
        window.queuePollerID = window.setTimeout(@poll, 10000)

  setup_file_upload: =>
    if @accept_file_upload == "True"
      if window.File and window.FileReader and window.FileList and window.Blob
        @can_upload_files = true
        @file_upload_area.html('<input type="file" class="file-upload-box"><img class="file-upload-preview" src="#" alt="Uploaded image" />')
        @file_upload_area.show()
        $('.file-upload-preview').hide()
        $('.file-upload-box').change @preview_image
      else
        @gentle_alert 'File uploads are required for this question, but are not supported in this browser. Try the newest version of google chrome.  Alternatively, if you have uploaded the image to the web, you can paste a link to it into the answer box.'

  hide_file_upload: =>
    if @accept_file_upload == "True"
      @file_upload_area.hide()

  replace_text_inputs: =>
    answer_class = @answer_area.attr('class')
    answer_id = @answer_area.attr('id')
    answer_val = @answer_area.val()
    new_text = ''
    new_text = "<div class='#{answer_class}' id='#{answer_id}'>#{answer_val}</div>"
    @answer_area.replaceWith(new_text)

  # wrap this so that it can be mocked
  reload: ->
    location.reload()

  collapse_question: () =>
    @prompt_container.slideToggle()
    @prompt_container.toggleClass('open')
    if @question_header.text() == "(Hide)"
      new_text = "(Show)"
      Logger.log 'oe_hide_question', {location: @location}
    else
      Logger.log 'oe_show_question', {location: @location}
      new_text = "(Hide)"
    @question_header.text(new_text)

  prompt_show: () =>
    if @prompt_container.is(":hidden")==true
      @prompt_container.slideToggle()
      @prompt_container.toggleClass('open')
      @question_header.text("(Hide)")

  prompt_hide: () =>
    if @prompt_container.is(":visible")==true
      @prompt_container.slideToggle()
      @prompt_container.toggleClass('open')
      @question_header.text("(Show)")

  log_feedback_click: (event) ->
    link_text = $(event.target).html()
    if link_text == 'See full feedback'
      Logger.log 'oe_show_full_feedback', {}
    else if link_text == 'Respond to Feedback'
      Logger.log 'oe_show_respond_to_feedback', {}
    else
      generated_event_type = link_text.toLowerCase().replace(" ","_")
      Logger.log "oe_" + generated_event_type, {}

  log_feedback_selection: (event) ->
    target_selection = $(event.target).val()
    Logger.log 'oe_feedback_response_selected', {value: target_selection}

  remove_attribute: (name) =>
    if $('.file-upload-preview').attr(name)
      $('.file-upload-preview')[0].removeAttribute(name)

  preview_image: () =>
    if $('.file-upload-box')[0].files && $('.file-upload-box')[0].files[0]
      reader = new FileReader()
      reader.onload = (e) =>
        max_dim = 150
        @remove_attribute('src')
        @remove_attribute('height')
        @remove_attribute('width')
        $('.file-upload-preview').attr('src', e.target.result)
        height_px = $('.file-upload-preview')[0].height
        width_px = $('.file-upload-preview')[0].width
        scale_factor = 0
        if height_px>width_px
          scale_factor = height_px/max_dim
        else
          scale_factor = width_px/max_dim
        $('.file-upload-preview')[0].width = width_px/scale_factor
        $('.file-upload-preview')[0].height = height_px/scale_factor
        $('.file-upload-preview').show()
      reader.readAsDataURL($('.file-upload-box')[0].files[0])<|MERGE_RESOLUTION|>--- conflicted
+++ resolved
@@ -152,8 +152,6 @@
     @open_ended_child= @$('.open-ended-child')
 
     @out_of_sync_message = 'The problem state got out of sync.  Try reloading the page.'
-    
-    @get_last_response(@answer_area)
 
 #   force show the prompt
     @prompt_show()
@@ -225,12 +223,6 @@
         @legend_container= $('.legend-container')
 
   get_last_response: (@answer_area) =>
-<<<<<<< HEAD
-    data = {}
-    $.postWithPrefix "#{@ajax_url}/get_last_response", data, (response) =>
-      if response.success
-        @answer_area.html(response.response)
-=======
     @submit_button.hide()
     @answer_area.attr("disabled", true)
     @gentle_alert "Checking for a previous response..."
@@ -243,7 +235,6 @@
         @submit_button.show()
         @answer_area.attr("disabled", false)
         @el.find('.open-ended-alert').animate(opacity: 0, 700)
->>>>>>> bcf9d14b
 
   message_post: (event)=>
     external_grader_message=$(event.target).parent().parent().parent()
