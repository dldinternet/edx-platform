#
# File:   capa/capa_problem.py
#
# Nomenclature:
#
# A capa Problem is a collection of text and capa Response questions.
# Each Response may have one or more Input entry fields.
# The capa problem may include a solution.
#
"""
Main module which shows problems (of "capa" type).

This is used by capa_module.
"""

from datetime import datetime
import logging
import os.path
import re

from lxml import etree
from xml.sax.saxutils import unescape
from copy import deepcopy

from capa.correctmap import CorrectMap
import capa.inputtypes as inputtypes
import capa.customrender as customrender
import capa.responsetypes as responsetypes
from capa.util import contextualize_text, convert_files_to_filenames
import capa.xqueue_interface as xqueue_interface

from capa.safe_exec import safe_exec

from pytz import UTC

# extra things displayed after "show answers" is pressed
solution_tags = ['solution']

# these get captured as student responses
response_properties = ["codeparam", "responseparam", "answer", "openendedparam"]

# special problem tags which should be turned into innocuous HTML
html_transforms = {
    'problem': {'tag': 'div'},
    'text': {'tag': 'span'},
    'math': {'tag': 'span'},
}

# These should be removed from HTML output, including all subelements
html_problem_semantics = [
    "codeparam",
    "responseparam",
    "answer",
    "script",
    "hintgroup",
    "openendedparam",
    "openendedrubric",
]

log = logging.getLogger(__name__)

#-----------------------------------------------------------------------------
# main class for this module


class LoncapaSystem(object):
    """
    An encapsulation of resources needed from the outside.

    These interfaces are collected here so that a caller of LoncapaProblem
    can provide these resources however make sense for their environment, and
    this code can remain independent.

    Attributes:
        i18n: an object implementing the `gettext.Translations` interface so
            that we can use `.ugettext` to localize strings.

    See :class:`ModuleSystem` for documentation of other attributes.

    """
    def __init__(                                       # pylint: disable=invalid-name
        self,
        ajax_url,
        anonymous_student_id,
        cache,
        can_execute_unsafe_code,
        DEBUG,                                          # pylint: disable=invalid-name
        filestore,
        i18n,
        node_path,
        render_template,
        seed,      # Why do we do this if we have self.seed?
        STATIC_URL,                                     # pylint: disable=invalid-name
        xqueue,
    ):
        self.ajax_url = ajax_url
        self.anonymous_student_id = anonymous_student_id
        self.cache = cache
        self.can_execute_unsafe_code = can_execute_unsafe_code
        self.DEBUG = DEBUG                              # pylint: disable=invalid-name
        self.filestore = filestore
        self.i18n = i18n
        self.node_path = node_path
        self.render_template = render_template
        self.seed = seed                     # Why do we do this if we have self.seed?
        self.STATIC_URL = STATIC_URL                    # pylint: disable=invalid-name
        self.xqueue = xqueue


class LoncapaProblem(object):
    """
    Main class for capa Problems.
    """

    def __init__(self, problem_text, id, capa_system, state=None, seed=None):
        """
        Initializes capa Problem.

        Arguments:

            problem_text (string): xml defining the problem.
            id (string): identifier for this problem, often a filename (no spaces).
            capa_system (LoncapaSystem): LoncapaSystem instance which provides OS,
                rendering, user context, and other resources.
            state (dict): containing the following keys:
                - `seed` (int) random number generator seed
                - `student_answers` (dict) maps input id to the stored answer for that input
                - `correct_map` (CorrectMap) a map of each input to their 'correctness'
                - `done` (bool) indicates whether or not this problem is considered done
                - `input_state` (dict) maps input_id to a dictionary that holds the state for that input
            seed (int): random number generator seed.

        """

        ## Initialize class variables from state
        self.do_reset()
        self.problem_id = id
        self.capa_system = capa_system

        state = state or {}

        # Set seed according to the following priority:
        #       1. Contained in problem's state
        #       2. Passed into capa_problem via constructor
        self.seed = state.get('seed', seed)
        assert self.seed is not None, "Seed must be provided for LoncapaProblem."

        self.student_answers = state.get('student_answers', {})
        if 'correct_map' in state:
            self.correct_map.set_dict(state['correct_map'])
        self.done = state.get('done', False)
        self.input_state = state.get('input_state', {})

        # Convert startouttext and endouttext to proper <text></text>
        problem_text = re.sub(r"startouttext\s*/", "text", problem_text)
        problem_text = re.sub(r"endouttext\s*/", "/text", problem_text)
        self.problem_text = problem_text

        # parse problem XML file into an element tree
        self.tree = etree.XML(problem_text)

        # handle any <include file="foo"> tags
        self._process_includes()

        # construct script processor context (eg for customresponse problems)
        self.context = self._extract_context(self.tree)

        # Pre-parse the XML tree: modifies it to add ID's and perform some in-place
        # transformations.  This also creates the dict (self.responders) of Response
        # instances for each question in the problem. The dict has keys = xml subtree of
        # Response, values = Response instance
        self._preprocess_problem(self.tree)

        if not self.student_answers:  # True when student_answers is an empty dict
            self.set_initial_display()

        # dictionary of InputType objects associated with this problem
        #   input_id string -> InputType object
        self.inputs = {}

        # Run response late_transforms last (see MultipleChoiceResponse)
        # Sort the responses to be in *_1 *_2 ... order.
        responses = self.responders.values()
<<<<<<< HEAD
        responses = sorted(responses, key = lambda resp: int(resp.id[resp.id.rindex('_')+1:]) )
=======
        responses = sorted(responses, key=lambda resp: int(resp.id[resp.id.rindex('_') + 1:]))
>>>>>>> 80f57846
        for response in responses:
            if hasattr(response, 'late_transforms'):
                response.late_transforms(self)

        self.extracted_tree = self._extract_html(self.tree)

    def do_reset(self):
        """
        Reset internal state to unfinished, with no answers
        """
        self.student_answers = dict()
        self.correct_map = CorrectMap()
        self.done = False

    def set_initial_display(self):
        """
        Set the student's answers to the responders' initial displays, if specified.
        """
        initial_answers = dict()
        for responder in self.responders.values():
            if hasattr(responder, 'get_initial_display'):
                initial_answers.update(responder.get_initial_display())

        self.student_answers = initial_answers

    def __unicode__(self):
        return u"LoncapaProblem ({0})".format(self.problem_id)

    def get_state(self):
        """
        Stored per-user session data neeeded to:
            1) Recreate the problem
            2) Populate any student answers.
        """

        return {'seed': self.seed,
                'student_answers': self.student_answers,
                'correct_map': self.correct_map.get_dict(),
                'input_state': self.input_state,
                'done': self.done}

    def get_max_score(self):
        """
        Return the maximum score for this problem.
        """
        maxscore = 0
        for responder in self.responders.values():
            maxscore += responder.get_max_score()
        return maxscore

    def get_score(self):
        """
        Compute score for this problem.  The score is the number of points awarded.
        Returns a dictionary {'score': integer, from 0 to get_max_score(),
                              'total': get_max_score()}.
        """
        correct = 0
        for key in self.correct_map:
            try:
                correct += self.correct_map.get_npoints(key)
            except Exception:
                log.error('key=%s, correct_map = %s', key, self.correct_map)
                raise

        if (not self.student_answers) or len(self.student_answers) == 0:
            return {'score': 0,
                    'total': self.get_max_score()}
        else:
            return {'score': correct,
                    'total': self.get_max_score()}

    def update_score(self, score_msg, queuekey):
        """
        Deliver grading response (e.g. from async code checking) to
            the specific ResponseType that requested grading

        Returns an updated CorrectMap
        """
        cmap = CorrectMap()
        cmap.update(self.correct_map)
        for responder in self.responders.values():
            if hasattr(responder, 'update_score'):
                # Each LoncapaResponse will update its specific entries in cmap
                #   cmap is passed by reference
                responder.update_score(score_msg, cmap, queuekey)
        self.correct_map.set_dict(cmap.get_dict())
        return cmap

    def ungraded_response(self, xqueue_msg, queuekey):
        """
        Handle any responses from the xqueue that do not contain grades
        Will try to pass the queue message to all inputtypes that can handle ungraded responses

        Does not return any value
        """
        # check against each inputtype
        for the_input in self.inputs.values():
            # if the input type has an ungraded function, pass in the values
            if hasattr(the_input, 'ungraded_response'):
                the_input.ungraded_response(xqueue_msg, queuekey)

    def is_queued(self):
        """
        Returns True if any part of the problem has been submitted to an external queue
        (e.g. for grading.)
        """
        return any(self.correct_map.is_queued(answer_id) for answer_id in self.correct_map)

    def get_recentmost_queuetime(self):
        """
        Returns a DateTime object that represents the timestamp of the most recent
        queueing request, or None if not queued
        """
        if not self.is_queued():
            return None

        # Get a list of timestamps of all queueing requests, then convert it to a DateTime object
        queuetime_strs = [
            self.correct_map.get_queuetime_str(answer_id)
            for answer_id in self.correct_map
            if self.correct_map.is_queued(answer_id)
        ]
        queuetimes = [
            datetime.strptime(qt_str, xqueue_interface.dateformat).replace(tzinfo=UTC)
            for qt_str in queuetime_strs
        ]

        return max(queuetimes)

    def grade_answers(self, answers):
        """
        Grade student responses.  Called by capa_module.check_problem.

        `answers` is a dict of all the entries from request.POST, but with the first part
        of each key removed (the string before the first "_").

        Thus, for example, input_ID123 -> ID123, and input_fromjs_ID123 -> fromjs_ID123

        Calls the Response for each question in this problem, to do the actual grading.
        """

        # if answers include File objects, convert them to filenames.
        self.student_answers = convert_files_to_filenames(answers)
        return self._grade_answers(answers)

    def supports_rescoring(self):
        """
        Checks that the current problem definition permits rescoring.

        More precisely, it checks that there are no response types in
        the current problem that are not fully supported (yet) for rescoring.

        This includes responsetypes for which the student's answer
        is not properly stored in state, i.e. file submissions.  At present,
        we have no way to know if an existing response was actually a real
        answer or merely the filename of a file submitted as an answer.

        It turns out that because rescoring is a background task, limiting
        it to responsetypes that don't support file submissions also means
        that the responsetypes are synchronous.  This is convenient as it
        permits rescoring to be complete when the rescoring call returns.
        """
        return all('filesubmission' not in responder.allowed_inputfields for responder in self.responders.values())

    def rescore_existing_answers(self):
        """
        Rescore student responses.  Called by capa_module.rescore_problem.
        """
        return self._grade_answers(None)

    def _grade_answers(self, student_answers):
        """
        Internal grading call used for checking new 'student_answers' and also
        rescoring existing student_answers.

        For new student_answers being graded, `student_answers` is a dict of all the
        entries from request.POST, but with the first part of each key removed
        (the string before the first "_").  Thus, for example,
        input_ID123 -> ID123, and input_fromjs_ID123 -> fromjs_ID123.

        For rescoring, `student_answers` is None.

        Calls the Response for each question in this problem, to do the actual grading.
        """
        # old CorrectMap
        oldcmap = self.correct_map

        # start new with empty CorrectMap
        newcmap = CorrectMap()
        # Call each responsetype instance to do actual grading
        for responder in self.responders.values():
            # File objects are passed only if responsetype explicitly allows
            # for file submissions.  But we have no way of knowing if
            # student_answers contains a proper answer or the filename of
            # an earlier submission, so for now skip these entirely.
            # TODO: figure out where to get file submissions when rescoring.
            if 'filesubmission' in responder.allowed_inputfields and student_answers is None:
                _ = self.capa_system.i18n.ugettext
                raise Exception(_(u"Cannot rescore problems with possible file submissions"))

            # use 'student_answers' only if it is provided, and if it might contain a file
            # submission that would not exist in the persisted "student_answers".
            if 'filesubmission' in responder.allowed_inputfields and student_answers is not None:
                results = responder.evaluate_answers(student_answers, oldcmap)
            else:
                results = responder.evaluate_answers(self.student_answers, oldcmap)
            newcmap.update(results)

        self.correct_map = newcmap
        return newcmap

    def get_question_answers(self):
        """
        Returns a dict of answer_ids to answer values. If we cannot generate
        an answer (this sometimes happens in customresponses), that answer_id is
        not included. Called by "show answers" button JSON request
        (see capa_module)
        """
        # dict of (id, correct_answer)
        answer_map = dict()
        for response in self.responders.keys():
            results = self.responder_answers[response]
            answer_map.update(results)

        # include solutions from <solution>...</solution> stanzas
        for entry in self.tree.xpath("//" + "|//".join(solution_tags)):
            answer = etree.tostring(entry)
            if answer:
                answer_map[entry.get('id')] = contextualize_text(answer, self.context)

        log.debug('answer_map = %s', answer_map)
        return answer_map

    def get_answer_ids(self):
        """
        Return the IDs of all the responses -- these are the keys used for
        the dicts returned by grade_answers and get_question_answers. (Though
        get_question_answers may only return a subset of these.
        """
        answer_ids = []
        for response in self.responders.keys():
            results = self.responder_answers[response]
            answer_ids.append(results.keys())
        return answer_ids

    def do_targeted_feedback(self, tree):
        """
        Implements the targeted-feedback=N in-place on  <multiplechoiceresponse> --
        choice-level explanations shown to a student after submission.
        Does nothing if there is no targeted-feedback attribute.
        """
        for mult_choice_response in tree.xpath('//multiplechoiceresponse[@targeted-feedback]'):
<<<<<<< HEAD
            show_explanation = mult_choice_response.get('targeted-feedback') == 'alwaysShowCorrectChoiceExplanation'

            # Avoid modifying the tree again if targeted_feedback has already run --
            # do this by setting a targeted-done attribute in the tree.
            if mult_choice_response.get('targeted-done') is not None:
                continue
            mult_choice_response.set('targeted-done', 'done')
=======
            # Note that the modifications has been done, avoiding problems if called twice.
            if hasattr(self, 'has_targeted'):
                continue
            self.has_targeted = True  # pylint: disable=W0201

            show_explanation = mult_choice_response.get('targeted-feedback') == 'alwaysShowCorrectChoiceExplanation'
>>>>>>> 80f57846

            # Grab the first choicegroup (there should only be one within each <multiplechoiceresponse> tag)
            choicegroup = mult_choice_response.xpath('./choicegroup[@type="MultipleChoice"]')[0]
            choices_list = list(choicegroup.iter('choice'))

            # Find the student answer key that matches our <choicegroup> id
            student_answer = self.student_answers.get(choicegroup.get('id'))
            expl_id_for_student_answer = None

            # Keep track of the explanation-id that corresponds to the student's answer
            # Also, keep track of the solution-id
            solution_id = None
            for choice in choices_list:
                if choice.get('name') == student_answer:
                    expl_id_for_student_answer = choice.get('explanation-id')
                if choice.get('correct') == 'true':
                    solution_id = choice.get('explanation-id')

            # Filter out targetedfeedback that doesn't correspond to the answer the student selected
            # Note: following-sibling will grab all following siblings, so we just want the first in the list
            targetedfeedbackset = mult_choice_response.xpath('./following-sibling::targetedfeedbackset')
            if len(targetedfeedbackset) != 0:
                targetedfeedbackset = targetedfeedbackset[0]
                targetedfeedbacks = targetedfeedbackset.xpath('./targetedfeedback')
                for targetedfeedback in targetedfeedbacks:
                    # Don't show targeted feedback if the student hasn't answer the problem
                    # or if the target feedback doesn't match the student's (incorrect) answer
                    if not self.done or targetedfeedback.get('explanation-id') != expl_id_for_student_answer:
                        targetedfeedbackset.remove(targetedfeedback)

            # Do not displace the solution under these circumstances
            if not show_explanation or not self.done:
                continue

            # The next element should either be <solution> or <solutionset>
            next_element = targetedfeedbackset.getnext()
            parent_element = tree
            solution_element = None
            if next_element is not None and next_element.tag == 'solution':
                solution_element = next_element
            elif next_element is not None and next_element.tag == 'solutionset':
                solutions = next_element.xpath('./solution')
                for solution in solutions:
                    if solution.get('explanation-id') == solution_id:
                        parent_element = next_element
                        solution_element = solution

            # If could not find the solution element, then skip the remaining steps below
            if solution_element is None:
                continue

            # Change our correct-choice explanation from a "solution explanation" to within
            # the set of targeted feedback, which means the explanation will render on the page
            # without the student clicking "Show Answer" or seeing a checkmark next to the correct choice
            parent_element.remove(solution_element)

            # Add our solution instead to the targetedfeedbackset and change its tag name
            solution_element.tag = 'targetedfeedback'
            targetedfeedbackset.append(solution_element)

    def get_html(self):
        """
        Main method called externally to get the HTML to be rendered for this capa Problem.
        """
        self.do_targeted_feedback(self.tree)
        html = contextualize_text(etree.tostring(self._extract_html(self.tree)), self.context)
        return html

    def handle_input_ajax(self, data):
        """
        InputTypes can support specialized AJAX calls. Find the correct input and pass along the correct data

        Also, parse out the dispatch from the get so that it can be passed onto the input type nicely
        """

        # pull out the id
        input_id = data['input_id']
        if self.inputs[input_id]:
            dispatch = data['dispatch']
            return self.inputs[input_id].handle_ajax(dispatch, data)
        else:
            log.warning("Could not find matching input for id: %s", input_id)
            return {}

    # ======= Private Methods Below ========

    def _process_includes(self):
        """
        Handle any <include file="foo"> tags by reading in the specified file and inserting it
        into our XML tree.  Fail gracefully if debugging.
        """
        includes = self.tree.findall('.//include')
        for inc in includes:
            filename = inc.get('file')
            if filename is not None:
                try:
                    # open using LoncapaSystem OSFS filestore
                    ifp = self.capa_system.filestore.open(filename)
                except Exception as err:
                    log.warning(
                        'Error %s in problem xml include: %s',
                        err,
                        etree.tostring(inc, pretty_print=True)
                    )
                    log.warning(
                        'Cannot find file %s in %s', filename, self.capa_system.filestore
                    )
                    # if debugging, don't fail - just log error
                    # TODO (vshnayder): need real error handling, display to users
                    if not self.capa_system.DEBUG:
                        raise
                    else:
                        continue
                try:
                    # read in and convert to XML
                    incxml = etree.XML(ifp.read())
                except Exception as err:
                    log.warning(
                        'Error %s in problem xml include: %s',
                        err,
                        etree.tostring(inc, pretty_print=True)
                    )
                    log.warning('Cannot parse XML in %s', (filename))
                    # if debugging, don't fail - just log error
                    # TODO (vshnayder): same as above
                    if not self.capa_system.DEBUG:
                        raise
                    else:
                        continue

                # insert new XML into tree in place of include
                parent = inc.getparent()
                parent.insert(parent.index(inc), incxml)
                parent.remove(inc)
                log.debug('Included %s into %s' % (filename, self.problem_id))

    def _extract_system_path(self, script):
        """
        Extracts and normalizes additional paths for code execution.
        For now, there's a default path of data/course/code; this may be removed
        at some point.

        script : ?? (TODO)
        """

        DEFAULT_PATH = ['code']

        # Separate paths by :, like the system path.
        raw_path = script.get('system_path', '').split(":") + DEFAULT_PATH

        # find additional comma-separated modules search path
        path = []

        for dir in raw_path:
            if not dir:
                continue

            # path is an absolute path or a path relative to the data dir
            dir = os.path.join(self.capa_system.filestore.root_path, dir)
            # Check that we are within the filestore tree.
            reldir = os.path.relpath(dir, self.capa_system.filestore.root_path)
            if ".." in reldir:
                log.warning("Ignoring Python directory outside of course: %r", dir)
                continue

            abs_dir = os.path.normpath(dir)
            path.append(abs_dir)

        return path

    def _extract_context(self, tree):
        """
        Extract content of <script>...</script> from the problem.xml file, and exec it in the
        context of this problem.  Provides ability to randomize problems, and also set
        variables for problem answer checking.

        Problem XML goes to Python execution context. Runs everything in script tags.
        """
        context = {}
        context['seed'] = self.seed
        all_code = ''

        python_path = []

        for script in tree.findall('.//script'):

            stype = script.get('type')
            if stype:
                if 'javascript' in stype:
                    continue    # skip javascript
                if 'perl' in stype:
                    continue        # skip perl
            # TODO: evaluate only python

            for d in self._extract_system_path(script):
                if d not in python_path and os.path.exists(d):
                    python_path.append(d)

            XMLESC = {"&apos;": "'", "&quot;": '"'}
            code = unescape(script.text, XMLESC)
            all_code += code

        if all_code:
            try:
                safe_exec(
                    all_code,
                    context,
                    random_seed=self.seed,
                    python_path=python_path,
                    cache=self.capa_system.cache,
                    slug=self.problem_id,
                    unsafely=self.capa_system.can_execute_unsafe_code(),
                )
            except Exception as err:
                log.exception("Error while execing script code: " + all_code)
                msg = "Error while executing script code: %s" % str(err).replace('<', '&lt;')
                raise responsetypes.LoncapaProblemError(msg)

        # Store code source in context, along with the Python path needed to run it correctly.
        context['script_code'] = all_code
        context['python_path'] = python_path
        return context

    def _extract_html(self, problemtree):  # private
        """
        Main (private) function which converts Problem XML tree to HTML.
        Calls itself recursively.

        Returns Element tree of XHTML representation of problemtree.
        Calls render_html of Response instances to render responses into XHTML.

        Used by get_html.
        """
        if not isinstance(problemtree.tag, basestring):
            # Comment and ProcessingInstruction nodes are not Elements,
            # and we're ok leaving those behind.
            # BTW: etree gives us no good way to distinguish these things
            # other than to examine .tag to see if it's a string. :(
            return

        if (problemtree.tag == 'script' and problemtree.get('type') and 'javascript' in problemtree.get('type')):
            # leave javascript intact.
            return deepcopy(problemtree)

        if problemtree.tag in html_problem_semantics:
            return

        problemid = problemtree.get('id')    # my ID

        if problemtree.tag in inputtypes.registry.registered_tags():
            # If this is an inputtype subtree, let it render itself.
            status = "unsubmitted"
            msg = ''
            hint = ''
            hintmode = None
            input_id = problemtree.get('id')
            if problemid in self.correct_map:
                pid = input_id
                status = self.correct_map.get_correctness(pid)
                msg = self.correct_map.get_msg(pid)
                hint = self.correct_map.get_hint(pid)
                hintmode = self.correct_map.get_hintmode(pid)

            value = ""
            if self.student_answers and problemid in self.student_answers:
                value = self.student_answers[problemid]

            if input_id not in self.input_state:
                self.input_state[input_id] = {}

            # do the rendering
            state = {
                'value': value,
                'status': status,
                'id': input_id,
                'input_state': self.input_state[input_id],
                'feedback': {
                    'message': msg,
                    'hint': hint,
                    'hintmode': hintmode,
                }
            }

            input_type_cls = inputtypes.registry.get_class_for_tag(problemtree.tag)
            # save the input type so that we can make ajax calls on it if we need to
            self.inputs[input_id] = input_type_cls(self.capa_system, problemtree, state)
            return self.inputs[input_id].get_html()

        # let each Response render itself
        if problemtree in self.responders:
            overall_msg = self.correct_map.get_overall_message()
            return self.responders[problemtree].render_html(
                self._extract_html, response_msg=overall_msg
            )

        # let each custom renderer render itself:
        if problemtree.tag in customrender.registry.registered_tags():
            renderer_class = customrender.registry.get_class_for_tag(problemtree.tag)
            renderer = renderer_class(self.capa_system, problemtree)
            return renderer.get_html()

        # otherwise, render children recursively, and copy over attributes
        tree = etree.Element(problemtree.tag)
        for item in problemtree:
            item_xhtml = self._extract_html(item)
            if item_xhtml is not None:
                tree.append(item_xhtml)

        if tree.tag in html_transforms:
            tree.tag = html_transforms[problemtree.tag]['tag']
        else:
            # copy attributes over if not innocufying
            for (key, value) in problemtree.items():
                tree.set(key, value)

        tree.text = problemtree.text
        tree.tail = problemtree.tail

        return tree

    def _preprocess_problem(self, tree):  # private
        """
        Assign IDs to all the responses
        Assign sub-IDs to all entries (textline, schematic, etc.)
        Annoted correctness and value
        In-place transformation

        Also create capa Response instances for each responsetype and save as self.responders

        Obtain all responder answers and save as self.responder_answers dict (key = response)
        """
        response_id = 1
        self.responders = {}
        for response in tree.xpath('//' + "|//".join(responsetypes.registry.registered_tags())):
            response_id_str = self.problem_id + "_" + str(response_id)
            # create and save ID for this response
            response.set('id', response_id_str)
            response_id += 1

            answer_id = 1
            input_tags = inputtypes.registry.registered_tags()
            inputfields = tree.xpath(
                "|".join(['//' + response.tag + '[@id=$id]//' + x for x in (input_tags + solution_tags)]),
                id=response_id_str
            )

            # assign one answer_id for each input type or solution type
            for entry in inputfields:
                entry.attrib['response_id'] = str(response_id)
                entry.attrib['answer_id'] = str(answer_id)
                entry.attrib['id'] = "%s_%i_%i" % (self.problem_id, response_id, answer_id)
                answer_id = answer_id + 1

            # instantiate capa Response
            responsetype_cls = responsetypes.registry.get_class_for_tag(response.tag)
            responder = responsetype_cls(response, inputfields, self.context, self.capa_system)
            # save in list in self
            self.responders[response] = responder

        # get responder answers (do this only once, since there may be a performance cost,
        # eg with externalresponse)
        self.responder_answers = {}
        for response in self.responders.keys():
            try:
                self.responder_answers[response] = self.responders[response].get_answers()
            except:
                log.debug('responder %s failed to properly return get_answers()',
                          self.responders[response])  # FIXME
                raise

        # <solution>...</solution> may not be associated with any specific response; give
        # IDs for those separately
        # TODO: We should make the namespaces consistent and unique (e.g. %s_problem_%i).
        solution_id = 1
        for solution in tree.findall('.//solution'):
            solution.attrib['id'] = "%s_solution_%i" % (self.problem_id, solution_id)
            solution_id += 1<|MERGE_RESOLUTION|>--- conflicted
+++ resolved
@@ -181,11 +181,7 @@
         # Run response late_transforms last (see MultipleChoiceResponse)
         # Sort the responses to be in *_1 *_2 ... order.
         responses = self.responders.values()
-<<<<<<< HEAD
-        responses = sorted(responses, key = lambda resp: int(resp.id[resp.id.rindex('_')+1:]) )
-=======
         responses = sorted(responses, key=lambda resp: int(resp.id[resp.id.rindex('_') + 1:]))
->>>>>>> 80f57846
         for response in responses:
             if hasattr(response, 'late_transforms'):
                 response.late_transforms(self)
@@ -438,22 +434,12 @@
         Does nothing if there is no targeted-feedback attribute.
         """
         for mult_choice_response in tree.xpath('//multiplechoiceresponse[@targeted-feedback]'):
-<<<<<<< HEAD
-            show_explanation = mult_choice_response.get('targeted-feedback') == 'alwaysShowCorrectChoiceExplanation'
-
-            # Avoid modifying the tree again if targeted_feedback has already run --
-            # do this by setting a targeted-done attribute in the tree.
-            if mult_choice_response.get('targeted-done') is not None:
-                continue
-            mult_choice_response.set('targeted-done', 'done')
-=======
             # Note that the modifications has been done, avoiding problems if called twice.
             if hasattr(self, 'has_targeted'):
                 continue
             self.has_targeted = True  # pylint: disable=W0201
 
             show_explanation = mult_choice_response.get('targeted-feedback') == 'alwaysShowCorrectChoiceExplanation'
->>>>>>> 80f57846
 
             # Grab the first choicegroup (there should only be one within each <multiplechoiceresponse> tag)
             choicegroup = mult_choice_response.xpath('./choicegroup[@type="MultipleChoice"]')[0]
@@ -694,7 +680,8 @@
             # other than to examine .tag to see if it's a string. :(
             return
 
-        if (problemtree.tag == 'script' and problemtree.get('type') and 'javascript' in problemtree.get('type')):
+        if (problemtree.tag == 'script' and problemtree.get('type')
+            and 'javascript' in problemtree.get('type')):
             # leave javascript intact.
             return deepcopy(problemtree)
 
