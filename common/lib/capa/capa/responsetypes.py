--- conflicted
+++ resolved
@@ -780,12 +780,6 @@
         for response in self.xml.xpath("choicegroup"):
             # Is Masking enabled? -- check for shuffle or answer-pool features
             ans_str = response.get("answer-pool")
-<<<<<<< HEAD
-            if False: # Temporarily turn off masking
-                self.is_masked = True
-                self.mask_dict = {}
-                rng = random.Random(self.context["seed"])
-=======
             if response.get("shuffle") == "true" or (ans_str is not None and ans_str != "0"):
                 self._has_mask = True  # pylint: disable=W0201
                 self._mask_dict = {}   # pylint: disable=W0201
@@ -796,7 +790,6 @@
                 # Therefore we add the _1 number from the .id to the seed.
                 seed_delta = int(self.id[self.id.rindex("_") + 1:])
                 rng = random.Random(self.context["seed"] + seed_delta)
->>>>>>> 80f57846
                 # e.g. mask_ids = [3, 1, 0, 2]
                 mask_ids = range(len(response))
                 rng.shuffle(mask_ids)
@@ -813,15 +806,9 @@
                     i += 1
                 # If using the masked name, e.g. mask_0, save the regular name
                 # to support unmasking later (for the logs).
-<<<<<<< HEAD
-                if hasattr(self, "is_masked"):
-                    mask_name = "mask_" + str(mask_ids.pop())
-                    self.mask_dict[mask_name] = name
-=======
                 if self.has_mask():
                     mask_name = "mask_" + str(mask_ids.pop())
                     self._mask_dict[mask_name] = name
->>>>>>> 80f57846
                     choice.set("name", mask_name)
                 else:
                     choice.set("name", name)
@@ -832,11 +819,7 @@
         Cannot do these at response init time, as not enough
         other stuff exists at that time.
         """
-<<<<<<< HEAD
-        self.do_shuffle(self.xml)
-=======
         self.do_shuffle(self.xml, problem)
->>>>>>> 80f57846
         self.do_answer_pool(self.xml, problem)
 
     def get_score(self, student_answers):
@@ -854,28 +837,6 @@
     def get_answers(self):
         return {self.answer_id: self.correct_choices}
 
-<<<<<<< HEAD
-    # Choice name Masking
-    # A feature where the regular names of multiplechoice choices
-    # choice_0 choice_1 ... are not used. Instead we use random masked names
-    # mask_2 mask_0 ... so that a view-source of the names reveals nothing about
-    # the original order. We introduce the masked names right at init time, so the
-    # whole software stack works with just the one system of naming.
-    # A response with masking has its .is_masked attribute set.
-    # We "unmask" the names, back to choice_0 style, only for the logs so they correspond
-    # to how the problems look to the author.
-    #
-    # Masking is enabled for the shuffle and answer-pool features.
-
-    def unmask_name(self, name):
-        """
-        Given a masked name, e.g. mask_2, returns the regular name, e.g. choice_0.
-        Fails loudly if called for a response that is not masking.
-        """
-        # We could check that masking is enabled, but I figure it's better to
-        # fail loudly so the upper layers are alerted to mis-use.
-        return self.mask_dict[name]
-=======
     def unmask_name(self, name):
         """
         Given a masked name, e.g. mask_2, returns the regular name, e.g. choice_0.
@@ -887,23 +848,11 @@
             msg = _("unmask_name called on response that is not masked")
             raise LoncapaProblemError(msg)
         return self._mask_dict[name]
->>>>>>> 80f57846
 
     def unmask_order(self):
         """
         Returns a list of the choice names in the order displayed to the user,
         using the regular (non-masked) names.
-<<<<<<< HEAD
-        Fails loudly if called on a response that is not masking.
-        """
-        choices = self.xml.xpath('choicegroup/choice')
-        return [self.unmask_name(choice.get("name")) for choice in choices]
-
-    def do_shuffle(self, tree):
-        """
-        For a choicegroup with shuffle="true", shuffles the choices in-place in the given tree
-        based on the seed. Otherwise does nothing.
-=======
         Fails with LoncapaProblemError if called on a response that is not masking.
         """
         choices = self.xml.xpath('choicegroup/choice')
@@ -916,22 +865,12 @@
         based on the seed. Otherwise does nothing.
         Raises LoncapaProblemError if both shuffle and answer-pool are active:
         a problem should use one or the other but not both.
->>>>>>> 80f57846
         Does nothing if the tree has already been processed.
         """
         # The tree is already pared down to this <multichoiceresponse> so this query just
         # gets the child choicegroup (i.e. no leading //)
         choicegroups = tree.xpath('choicegroup[@shuffle="true"]')
         if choicegroups:
-<<<<<<< HEAD
-            if len(choicegroups) > 1:
-                raise LoncapaProblemError('We support one shuffled choicegroup per response')
-            choicegroup = choicegroups[0]
-            # Note that this tree has been processed.
-            if choicegroup.get('shuffle-done') is not None:
-                return
-            choicegroup.set('shuffle-done', 'done')
-=======
             choicegroup = choicegroups[0]
             if choicegroup.get('answer-pool') is not None:
                 _ = self.capa_system.i18n.ugettext
@@ -943,21 +882,10 @@
             if self.has_shuffle():
                 return
             self._has_shuffle = True  # pylint: disable=W0201
->>>>>>> 80f57846
             # Move elements from tree to list for shuffling, then put them back.
             ordering = list(choicegroup.getchildren())
             for choice in ordering:
                 choicegroup.remove(choice)
-<<<<<<< HEAD
-            ordering = self.shuffle_choices(ordering)
-            for choice in ordering:
-                choicegroup.append(choice)
-
-    def shuffle_choices(self, choices):
-        """
-        Returns a list of choice nodes with the shuffling done.
-        Uses the context seed for the randomness of the shuffle.
-=======
             ordering = self.shuffle_choices(ordering, self.get_rng(problem))
             for choice in ordering:
                 choicegroup.append(choice)
@@ -966,7 +894,6 @@
         """
         Returns a list of choice nodes with the shuffling done,
         using the provided random number generator.
->>>>>>> 80f57846
         Choices with 'fixed'='true' are held back from the shuffle.
         """
         # Separate out a list of the stuff to be shuffled
@@ -987,28 +914,12 @@
                 tail.append(choice)
             else:
                 middle.append(choice)
-<<<<<<< HEAD
-        rng = random.Random(self.context['seed'])  # make one vs. messing with the global one
-=======
->>>>>>> 80f57846
         rng.shuffle(middle)
         return head + middle + tail
 
     def get_rng(self, problem):
         """
         Get the random number generator to be shared by responses
-<<<<<<< HEAD
-        off the problem, creating it on the problem if needed.
-        """
-        # Multiple answer-pool questions share one rng stored on the problem.
-        # If each question got its own rng, the structure
-        # could appear predictable to the student, e.g. (c) keeps being the
-        # correct choice.
-        # TODO: could make the sharing some sort of authoring option
-        if not hasattr(problem, 'shared_rng'):
-            problem.shared_rng = random.Random(self.context['seed'])
-        return problem.shared_rng
-=======
         of the problem, creating it on the problem if needed.
         """
         # Multiple questions in a problem share one random number generator (rng) object
@@ -1022,7 +933,6 @@
         if not hasattr(problem, '_shared_rng'):
             problem._shared_rng = random.Random(self.context['seed'])
         return problem._shared_rng
->>>>>>> 80f57846
 
     def do_answer_pool(self, tree, problem):
         """
@@ -1034,24 +944,6 @@
         The <choicegroup> tag must have an attribute 'answer-pool' giving the desired
         pool size. If that attribute is zero or not present, no operation is performed.
         Calling this a second time does nothing.
-<<<<<<< HEAD
-        """
-        choicegroups = tree.xpath("choicegroup[@answer-pool]")
-        rng = self.get_rng(problem)
-
-        for choicegroup in choicegroups:
-            num_str = choicegroup.get('answer-pool')
-            if num_str == '0':
-                break
-            # Note that this tree has been processed
-            if choicegroup.get('answer-pool-done') is not None:
-                break
-            choicegroup.set('answer-pool-done', 'done')
-            try:
-                num_choices = int(num_str)
-            except ValueError:
-                raise LoncapaProblemError("answer-pool value should be an integer")
-=======
         Raises LoncapaProblemError if the answer-pool value is not an integer,
         or if the number of correct or incorrect choices available is zero.
         """
@@ -1074,7 +966,6 @@
             if self.has_answerpool():
                 return
             self._has_answerpool = True  # pylint: disable=W0201
->>>>>>> 80f57846
 
             choices_list = list(choicegroup.getchildren())
 
@@ -1082,10 +973,7 @@
             for choice in choices_list:
                 choicegroup.remove(choice)
 
-<<<<<<< HEAD
-=======
             rng = self.get_rng(problem)  # random number generator to use
->>>>>>> 80f57846
             # Sample from the answer pool to get the subset choices and solution id
             (solution_id, subset_choices) = self.sample_from_answer_pool(choices_list, rng, num_choices)
 
@@ -1113,11 +1001,8 @@
         Returns a tuple with 2 items:
             1. the solution_id corresponding with the chosen correct answer
             2. (subset) list of choice nodes with num-1 incorrect and 1 correct
-<<<<<<< HEAD
-=======
 
         Raises an error if the number of correct or incorrect choices is 0.
->>>>>>> 80f57846
         """
 
         correct_choices = []
@@ -1128,15 +1013,6 @@
                 correct_choices.append(choice)
             else:
                 incorrect_choices.append(choice)
-<<<<<<< HEAD
-                # TODO: check if we should require correct == "false"
-
-        # We throw an error if the problem is highly ill-formed.
-        # There must be at least one correct and one incorrect choice.
-        # TODO: perhaps this makes more sense for *all* problems, not just down in this corner.
-        if len(correct_choices) < 1 or len(incorrect_choices) < 1:
-            raise responsetypes.LoncapaProblemError("Choicegroup must include at last 1 correct and 1 incorrect choice")
-=======
                 # In my small test, capa seems to treat the absence of any correct=
                 # attribute as equivalent to ="false", so that's what we do here.
 
@@ -1151,7 +1027,6 @@
             # Translators: 'Choicegroup' is an input type and should not be translated.
             msg = _("Choicegroup must include at least 1 correct and 1 incorrect choice")
             raise LoncapaProblemError(msg)
->>>>>>> 80f57846
 
         # Limit the number of incorrect choices to what we actually have
         num_incorrect = num_pool - 1
@@ -1170,13 +1045,6 @@
 
         return (solution_id, subset_choices)
 
-<<<<<<< HEAD
-
-
-
-
-=======
->>>>>>> 80f57846
 
 @registry.register
 class TrueFalseResponse(MultipleChoiceResponse):
