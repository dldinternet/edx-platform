--- conflicted
+++ resolved
@@ -141,12 +141,7 @@
 
         # discussion
         url(r'^courses/(?P<course_id>[^/]+/[^/]+/[^/]+)/discussion/',
-<<<<<<< HEAD
             include('django_comment_client.urls')),
-        
-=======
-            include('django_comment_client.urls')),        
->>>>>>> c4538854
         # For the instructor
         url(r'^courses/(?P<course_id>[^/]+/[^/]+/[^/]+)/gradebook$',
             'courseware.views.gradebook'),        
